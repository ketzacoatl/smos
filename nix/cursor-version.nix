{
  owner = "NorfairKing";
  repo = "cursor";
  rev = "50e180737e7cddd8a405aff1bc94f0202f2d6561";
<<<<<<< HEAD
  sha256 = "sha256:0g1z8rbgpyy03kbzx09bjvkisc2waa1m45nsiwij5ila1wafppjf";
=======
  sha256 = "0g1z8rbgpyy03kbzx09bjvkisc2waa1m45nsiwij5ila1wafppjf";
>>>>>>> aa9bb2c0
}<|MERGE_RESOLUTION|>--- conflicted
+++ resolved
@@ -2,9 +2,5 @@
   owner = "NorfairKing";
   repo = "cursor";
   rev = "50e180737e7cddd8a405aff1bc94f0202f2d6561";
-<<<<<<< HEAD
-  sha256 = "sha256:0g1z8rbgpyy03kbzx09bjvkisc2waa1m45nsiwij5ila1wafppjf";
-=======
   sha256 = "0g1z8rbgpyy03kbzx09bjvkisc2waa1m45nsiwij5ila1wafppjf";
->>>>>>> aa9bb2c0
 }