--- conflicted
+++ resolved
@@ -101,7 +101,6 @@
           }
         '';
     };
-<<<<<<< HEAD
   smosPkg = name:
     with sPkgs."${name}".components;
     final.stdenv.mkDerivation {
@@ -152,9 +151,6 @@
       name = "smos-release";
       paths = attrValues final.smosPackages;
     };
-=======
-  smosCasts = import ./casts.nix final;
->>>>>>> ef9c3236
 
   smosPackages =
     {
@@ -201,6 +197,9 @@
             '';
           };
     };
+
+  smosCasts = import ./casts.nix final;
+
   haskellPackages =
     previous.haskellPackages.override (
       old:
