# Smos

A semantic tree-based editor to replace Emacs Org Mode

<<<<<<< HEAD
## What is Smos?

### A replacement for emacs org mode

Smos intends to deprecate Emacs org mode by being more robust, more
customisable, by providing a better and more tool-friendly file
format and by using a more sane configuration language.

### Completely customisable

Smos is first and foremost a library with which you can build your own version.
It is similar to XMonad in this respect.
See [the default configuration](smos/src/Smos/Default.hs)
for an example of a configuration.

### Future-proof file format

The Smos file format (`.smos`) is completely future proof because it is just
a subset of YAML:

![Example](assets/smos.png)

``` smos
- entry:
    header: Use Smos
    timestamps:
      DEADLINE: 2018-10-30
      SCHEDULED: 2018-10-20
    state-history:
    - new-state: STARTED
      timestamp: 2018-10-10 14:19:53.988042844000+0000
    tags:
    - online
  forest:
  - header: Don't mess it up
    state-history:
    - new-state: DONE
      timestamp: 2018-10-10 14:19:54.388413954000+0000
  - header: Be smart about it
    state-history:
    - new-state: TODO
      timestamp: 2018-10-10 14:19:54.796427564000+0000
    tags:
    - work
```

This format is very easy to work with programmatically, and convenience
functions in the `smos-data` library are provided to operate on Smos data.

### Great for version control

Files are made to make git diffs easy and disjoint.
Derived data is never stored, but instead computed or rendered with `smos-report`.

## Default Installation

Clone the repository:

```
$ git clone https://github.com/NorfairKing/smos
```

### Building with Stack

Use [Stack](https://docs.haskellstack.org/en/stable/README/) to install Smos with the default configuration:

```
$ stack install :smos
```

#### Troubleshooting on Arch linux

*Do not install `stack` or any other haskell packages using pacman.*
This is unlikely to build at all and will most likely cause in bugs if it does.
Instead, install `stack` by following the documentation [on this page](https://docs.haskellstack.org/en/stable/README/#how-to-install)

### Building with Nix

There are a few relevant targets that you may want to use.
Most likely, you will want to use.

```
$ nix-build nix/release.nix
$ ./result/bin/smos
```

Alternatively, you can also use:

```
$ nix-build -A smos-static nix/release.nix
$ ./result/bin/smos
```

The difference is that the latter will not build and run test suites that are external to the package that they are testing.
These are all the test suites in packages that end in `-gen`.

#### Troubleshooting

When you first run a `smos` executable that has been built with Nix, you may get an error like the following:

```
smos: setupTerm: Couldn't look up terminfo entry "rxvt-unicode-256color"
```

In this case, you can probably solve the problem by setting the `TERM` variable to `xterm`:

```
$ TERM=xterm ./result/bin/smos
```

## Custom installation

Should you wish to change the key controls, you can do this by making your own
little Haskell project (also with stack), define the configuration you want to
use and pass it to the [`smos`](https://github.com/NorfairKing/smos/blob/development/smos/src/Smos.hs#L29)
library function.
=======
See [the documentation site](https://smos.cs-syd.eu) for more information.
>>>>>>> 2b9d6b24
<|MERGE_RESOLUTION|>--- conflicted
+++ resolved
@@ -2,123 +2,4 @@
 
 A semantic tree-based editor to replace Emacs Org Mode
 
-<<<<<<< HEAD
-## What is Smos?
-
-### A replacement for emacs org mode
-
-Smos intends to deprecate Emacs org mode by being more robust, more
-customisable, by providing a better and more tool-friendly file
-format and by using a more sane configuration language.
-
-### Completely customisable
-
-Smos is first and foremost a library with which you can build your own version.
-It is similar to XMonad in this respect.
-See [the default configuration](smos/src/Smos/Default.hs)
-for an example of a configuration.
-
-### Future-proof file format
-
-The Smos file format (`.smos`) is completely future proof because it is just
-a subset of YAML:
-
-![Example](assets/smos.png)
-
-``` smos
-- entry:
-    header: Use Smos
-    timestamps:
-      DEADLINE: 2018-10-30
-      SCHEDULED: 2018-10-20
-    state-history:
-    - new-state: STARTED
-      timestamp: 2018-10-10 14:19:53.988042844000+0000
-    tags:
-    - online
-  forest:
-  - header: Don't mess it up
-    state-history:
-    - new-state: DONE
-      timestamp: 2018-10-10 14:19:54.388413954000+0000
-  - header: Be smart about it
-    state-history:
-    - new-state: TODO
-      timestamp: 2018-10-10 14:19:54.796427564000+0000
-    tags:
-    - work
-```
-
-This format is very easy to work with programmatically, and convenience
-functions in the `smos-data` library are provided to operate on Smos data.
-
-### Great for version control
-
-Files are made to make git diffs easy and disjoint.
-Derived data is never stored, but instead computed or rendered with `smos-report`.
-
-## Default Installation
-
-Clone the repository:
-
-```
-$ git clone https://github.com/NorfairKing/smos
-```
-
-### Building with Stack
-
-Use [Stack](https://docs.haskellstack.org/en/stable/README/) to install Smos with the default configuration:
-
-```
-$ stack install :smos
-```
-
-#### Troubleshooting on Arch linux
-
-*Do not install `stack` or any other haskell packages using pacman.*
-This is unlikely to build at all and will most likely cause in bugs if it does.
-Instead, install `stack` by following the documentation [on this page](https://docs.haskellstack.org/en/stable/README/#how-to-install)
-
-### Building with Nix
-
-There are a few relevant targets that you may want to use.
-Most likely, you will want to use.
-
-```
-$ nix-build nix/release.nix
-$ ./result/bin/smos
-```
-
-Alternatively, you can also use:
-
-```
-$ nix-build -A smos-static nix/release.nix
-$ ./result/bin/smos
-```
-
-The difference is that the latter will not build and run test suites that are external to the package that they are testing.
-These are all the test suites in packages that end in `-gen`.
-
-#### Troubleshooting
-
-When you first run a `smos` executable that has been built with Nix, you may get an error like the following:
-
-```
-smos: setupTerm: Couldn't look up terminfo entry "rxvt-unicode-256color"
-```
-
-In this case, you can probably solve the problem by setting the `TERM` variable to `xterm`:
-
-```
-$ TERM=xterm ./result/bin/smos
-```
-
-## Custom installation
-
-Should you wish to change the key controls, you can do this by making your own
-little Haskell project (also with stack), define the configuration you want to
-use and pass it to the [`smos`](https://github.com/NorfairKing/smos/blob/development/smos/src/Smos.hs#L29)
-library function.
-=======
-See [the documentation site](https://smos.cs-syd.eu) for more information.
->>>>>>> 2b9d6b24
+See [the documentation site](https://smos.cs-syd.eu) for more information.