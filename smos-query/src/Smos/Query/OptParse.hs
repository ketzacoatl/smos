--- conflicted
+++ resolved
@@ -32,7 +32,6 @@
   args@(Arguments _ flags) <- getArguments
   env <- getEnvironment
   config <- getConfiguration flags env
-<<<<<<< HEAD
   combineToInstructions sqc args env config
 
 combineToInstructions ::
@@ -111,73 +110,6 @@
           envReportEnvironment
           (confReportConf <$> mc)
       pure $ SmosQueryConfig {smosQueryConfigReportConfig = src}
-=======
-  Instructions <$> getDispatch cmd <*> getSettings sqc flags env config
-
-getDispatch :: Command -> IO Dispatch
-getDispatch c =
-  case c of
-    CommandEntry EntryFlags {..} ->
-      pure $
-      DispatchEntry
-        EntrySettings
-          { entrySetFilter = entryFlagFilter
-          , entrySetProjection = entryFlagProjection
-          , entrySetSorter = entryFlagSorter
-          }
-    CommandWaiting WaitingFlags {..} ->
-      pure $ DispatchWaiting WaitingSettings {waitingSetFilter = waitingFlagFilter}
-    CommandNext NextFlags {..} -> pure $ DispatchNext NextSettings {nextSetFilter = nextFlagFilter}
-    CommandClock ClockFlags {..} -> do
-      mf <- forM clockFlagFile resolveFile'
-      pure $
-        DispatchClock
-          ClockSettings
-            { clockSetFile = mf
-            , clockSetFilter = clockFlagFilter
-            , clockSetPeriod = fromMaybe AllTime clockFlagPeriodFlags
-            , clockSetResolution = fromMaybe MinutesResolution clockFlagResolutionFlags
-            , clockSetBlock = fromMaybe OneBlock clockFlagBlockFlags
-            , clockSetOutputFormat = fromMaybe OutputPretty clockFlagOutputFormat
-            , clockSetReportStyle = fromMaybe ClockForest clockFlagReportStyle
-            }
-    CommandAgenda AgendaFlags {..} ->
-      pure $
-      DispatchAgenda
-        AgendaSettings
-          { agendaSetFilter = agendaFlagFilter
-          , agendaSetHistoricity = fromMaybe HistoricalAgenda agendaFlagHistoricity
-          , agendaSetBlock = fromMaybe OneBlock agendaFlagBlock
-          }
-    CommandProjects -> pure DispatchProjects
-    CommandLog LogFlags {..} ->
-      pure $
-      DispatchLog
-        LogSettings
-          { logSetFilter = logFlagFilter
-          , logSetPeriod = fromMaybe AllTime logFlagPeriodFlags
-          , logSetBlock = fromMaybe OneBlock logFlagBlockFlags
-          }
-    CommandStats StatsFlags {..} ->
-      pure $ DispatchStats StatsSettings {statsSetPeriod = fromMaybe AllTime statsFlagPeriodFlags}
-    CommandTags TagsFlags {..} -> pure $ DispatchTags TagsSettings {tagsSetFilter = tagsFlagFilter}
-
-getSettings :: SmosQueryConfig -> Flags -> Environment -> Maybe Configuration -> IO SmosQueryConfig
-getSettings SmosQueryConfig {..} Flags {..} Environment {..} mc = do
-  src <-
-    Report.combineToConfig
-      smosQueryConfigReportConfig
-      flagReportFlags
-      envReportEnvironment
-      (confReportConf <$> mc)
-  pure $
-    SmosQueryConfig
-      { smosQueryConfigReportConfig = src
-      , smosQueryConfigHideArchive =
-          fromMaybe smosQueryConfigHideArchive $
-          flagHideArchive <|> envHideArchive <|> (mc >>= confHideArchive)
-      }
->>>>>>> a50c9425
 
 getEnvironment :: IO Environment
 getEnvironment = do
