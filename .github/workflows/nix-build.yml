name: "Nix Build"
on:
  pull_request:
  push:
    branches:
      - development
      - master

jobs:
  nix-build:
    name: ${{ matrix.os }} / Nix
    runs-on: ${{ matrix.os }}
    strategy:
      fail-fast: false
      matrix:
        os:
          - ubuntu-latest
          - macos-latest
    steps:
    - uses: actions/checkout@v2
    - uses: cachix/install-nix-action@v10
      with:
        skip_adding_nixpkgs_channel: true
    - name: free disk space
      run: |
        if [[ "${{matrix.os}}" == "ubuntu-latest" ]]
        then
          sudo rm -rf /opt
        fi
    - uses: cachix/cachix-action@ffed6b919f842f223dbee6fde9d3d1cdf23a118e
      with:
        name: smos
        extraPullNames: iohk,validity,dirforest,cursor,cursor-dirforest,mergeful,yamlparse
        signingKey: '${{ secrets.CACHIX_SIGNING_KEY }}'
<<<<<<< HEAD
    - run: nix-build default.nix

  macos_perf_test:
    name: macos_perf_test / Nix
    runs-on: macos-latest
    steps:
    - name: Disable syspolicy assessments
      run: |
        spctl --status
        sudo spctl --master-disable
    - uses: actions/checkout@v2
    - uses: cachix/install-nix-action@v8
    - uses: cachix/cachix-action@ffed6b919f842f223dbee6fde9d3d1cdf23a118e
      with:
        name: smos
        extraPullNames: iohk,validity,dirforest,cursor,cursor-dirforest,mergeful,yamlparse
        signingKey: '${{ secrets.CACHIX_SIGNING_KEY }}'
    - run: nix-build
      
=======
    - run: nix-build default.nix
>>>>>>> ccc14bf2
<|MERGE_RESOLUTION|>--- conflicted
+++ resolved
@@ -32,26 +32,4 @@
         name: smos
         extraPullNames: iohk,validity,dirforest,cursor,cursor-dirforest,mergeful,yamlparse
         signingKey: '${{ secrets.CACHIX_SIGNING_KEY }}'
-<<<<<<< HEAD
-    - run: nix-build default.nix
-
-  macos_perf_test:
-    name: macos_perf_test / Nix
-    runs-on: macos-latest
-    steps:
-    - name: Disable syspolicy assessments
-      run: |
-        spctl --status
-        sudo spctl --master-disable
-    - uses: actions/checkout@v2
-    - uses: cachix/install-nix-action@v8
-    - uses: cachix/cachix-action@ffed6b919f842f223dbee6fde9d3d1cdf23a118e
-      with:
-        name: smos
-        extraPullNames: iohk,validity,dirforest,cursor,cursor-dirforest,mergeful,yamlparse
-        signingKey: '${{ secrets.CACHIX_SIGNING_KEY }}'
-    - run: nix-build
-      
-=======
-    - run: nix-build default.nix
->>>>>>> ccc14bf2
+    - run: nix-build default.nix